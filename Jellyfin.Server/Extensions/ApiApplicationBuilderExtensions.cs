--- conflicted
+++ resolved
@@ -1,8 +1,5 @@
-<<<<<<< HEAD
 using System.Collections.Generic;
-=======
 using Jellyfin.Server.Middleware;
->>>>>>> 1cbe4896
 using MediaBrowser.Controller.Configuration;
 using Microsoft.AspNetCore.Builder;
 using Microsoft.OpenApi.Models;
@@ -48,23 +45,15 @@
                 {
                     c.DocumentTitle = "Jellyfin API";
                     c.SwaggerEndpoint($"/{baseUrl}api-docs/openapi.json", "Jellyfin API");
-<<<<<<< HEAD
+                    c.InjectStylesheet($"/{baseUrl}api-docs/swagger/custom.css");
                     c.RoutePrefix = "api-docs/swagger";
-=======
-                    c.RoutePrefix = $"{baseUrl}api-docs/swagger";
-                    c.InjectStylesheet($"/{baseUrl}api-docs/swagger/custom.css");
->>>>>>> 1cbe4896
                 })
                 .UseReDoc(c =>
                 {
                     c.DocumentTitle = "Jellyfin API";
                     c.SpecUrl($"/{baseUrl}api-docs/openapi.json");
-<<<<<<< HEAD
+                    c.InjectStylesheet($"/{baseUrl}api-docs/redoc/custom.css");
                     c.RoutePrefix = "api-docs/redoc";
-=======
-                    c.RoutePrefix = $"{baseUrl}api-docs/redoc";
-                    c.InjectStylesheet($"/{baseUrl}api-docs/redoc/custom.css");
->>>>>>> 1cbe4896
                 });
         }
 
