--- conflicted
+++ resolved
@@ -3,7 +3,6 @@
 using System.IO;
 using System.Linq;
 using System.Reflection;
-using Jellyfin.Api;
 using Jellyfin.Api.Auth;
 using Jellyfin.Api.Auth.DefaultAuthorizationPolicy;
 using Jellyfin.Api.Auth.DownloadPolicy;
@@ -18,7 +17,6 @@
 using Jellyfin.Api.Controllers;
 using Jellyfin.Server.Formatters;
 using Jellyfin.Server.Models;
-using MediaBrowser.Common;
 using MediaBrowser.Common.Json;
 using MediaBrowser.Model.Entities;
 using Microsoft.AspNetCore.Authentication;
@@ -150,14 +148,9 @@
                 })
                 .AddMvc(opts =>
                 {
-<<<<<<< HEAD
-=======
-                    opts.UseGeneralRoutePrefix(baseUrl);
-
                     // Allow requester to change between camelCase and PascalCase
                     opts.RespectBrowserAcceptHeader = true;
 
->>>>>>> 945be64a
                     opts.OutputFormatters.Insert(0, new CamelCaseJsonProfileFormatter());
                     opts.OutputFormatters.Insert(0, new PascalCaseJsonProfileFormatter());
 
