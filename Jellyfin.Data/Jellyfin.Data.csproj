--- conflicted
+++ resolved
@@ -19,14 +19,9 @@
   </ItemGroup>
 
   <ItemGroup>
-<<<<<<< HEAD
-    <PackageReference Include="Microsoft.EntityFrameworkCore.Relational" Version="3.1.3" />
-    <PackageReference Include="Microsoft.EntityFrameworkCore.Sqlite" Version="3.1.3" />
-    <PackageReference Include="Microsoft.EntityFrameworkCore.Proxies" Version="3.1.3" />
-=======
     <PackageReference Include="Microsoft.EntityFrameworkCore.Relational" Version="3.1.4" />
     <PackageReference Include="Microsoft.EntityFrameworkCore.Sqlite" Version="3.1.4" />
->>>>>>> 7c72f691
+    <PackageReference Include="Microsoft.EntityFrameworkCore.Proxies" Version="3.1.4" />
   </ItemGroup>
 
 </Project>