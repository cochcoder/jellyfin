#pragma warning disable CS1591

using System;
using System.Collections.Concurrent;
using System.Collections.Generic;
using System.IO;
using System.Linq;
using System.Net.Http;
using System.Runtime.Serialization;
using System.Security.Cryptography;
using System.Threading;
using System.Threading.Tasks;
using MediaBrowser.Common;
using MediaBrowser.Common.Configuration;
using MediaBrowser.Common.Net;
using MediaBrowser.Common.Plugins;
using MediaBrowser.Common.Updates;
using MediaBrowser.Common.System;
using MediaBrowser.Controller.Configuration;
using MediaBrowser.Model.IO;
using MediaBrowser.Model.Net;
using MediaBrowser.Model.Serialization;
using MediaBrowser.Model.Updates;
using Microsoft.Extensions.Logging;
using MediaBrowser.Model.System;

namespace Emby.Server.Implementations.Updates
{
    /// <summary>
    /// Manages all install, uninstall, and update operations for the system and individual plugins.
    /// </summary>
    public class InstallationManager : IInstallationManager
    {
        /// <summary>
        /// The logger.
        /// </summary>
        private readonly ILogger<InstallationManager> _logger;
        private readonly IApplicationPaths _appPaths;
        private readonly IHttpClientFactory _httpClientFactory;
        private readonly IJsonSerializer _jsonSerializer;
        private readonly IServerConfigurationManager _config;
        private readonly IFileSystem _fileSystem;

        /// <summary>
        /// Gets the application host.
        /// </summary>
        /// <value>The application host.</value>
        private readonly IApplicationHost _applicationHost;

        private readonly IZipClient _zipClient;

        private readonly object _currentInstallationsLock = new object();

        /// <summary>
        /// The current installations.
        /// </summary>
        private readonly List<(InstallationInfo info, CancellationTokenSource token)> _currentInstallations;

        /// <summary>
        /// The completed installations.
        /// </summary>
        private readonly ConcurrentBag<InstallationInfo> _completedInstallationsInternal;

        public InstallationManager(
            ILogger<InstallationManager> logger,
            IApplicationHost appHost,
            IApplicationPaths appPaths,
            IHttpClientFactory httpClientFactory,
            IJsonSerializer jsonSerializer,
            IServerConfigurationManager config,
            IFileSystem fileSystem,
            IZipClient zipClient)
        {
            if (logger == null)
            {
                throw new ArgumentNullException(nameof(logger));
            }

            _currentInstallations = new List<(InstallationInfo, CancellationTokenSource)>();
            _completedInstallationsInternal = new ConcurrentBag<InstallationInfo>();

            _logger = logger;
            _applicationHost = appHost;
            _appPaths = appPaths;
            _httpClientFactory = httpClientFactory;
            _jsonSerializer = jsonSerializer;
            _config = config;
            _fileSystem = fileSystem;
            _zipClient = zipClient;
        }

        /// <inheritdoc />
        public event EventHandler<InstallationInfo> PackageInstalling;

        /// <inheritdoc />
        public event EventHandler<InstallationInfo> PackageInstallationCompleted;

        /// <inheritdoc />
        public event EventHandler<InstallationFailedEventArgs> PackageInstallationFailed;

        /// <inheritdoc />
        public event EventHandler<InstallationInfo> PackageInstallationCancelled;

        /// <inheritdoc />
        public event EventHandler<IPlugin> PluginUninstalled;

        /// <inheritdoc />
        public event EventHandler<InstallationInfo> PluginUpdated;

        /// <inheritdoc />
        public event EventHandler<InstallationInfo> PluginInstalled;

        /// <inheritdoc />
        public IEnumerable<InstallationInfo> CompletedInstallations => _completedInstallationsInternal;

        /// <inheritdoc />
        public async Task<IReadOnlyList<PackageInfo>> GetPackages(string manifest, CancellationToken cancellationToken = default)
        {
            try
            {
                using var response = await _httpClientFactory.CreateClient(NamedClient.Default)
                    .GetAsync(manifest, cancellationToken).ConfigureAwait(false);
                await using var stream = await response.Content.ReadAsStreamAsync().ConfigureAwait(false);

                try
                {
                    return await _jsonSerializer.DeserializeFromStreamAsync<IReadOnlyList<PackageInfo>>(stream).ConfigureAwait(false);
                }
                catch (SerializationException ex)
                {
                    _logger.LogError(ex, "Failed to deserialize the plugin manifest retrieved from {Manifest}", manifest);
                    return Array.Empty<PackageInfo>();
                }
            }
            catch (UriFormatException ex)
            {
                _logger.LogError(ex, "The URL configured for the plugin repository manifest URL is not valid: {Manifest}", manifest);
                return Array.Empty<PackageInfo>();
            }
            catch (HttpException ex)
            {
                _logger.LogError(ex, "An error occurred while accessing the plugin manifest: {Manifest}", manifest);
                return Array.Empty<PackageInfo>();
            }
            catch (HttpRequestException ex)
            {
                _logger.LogError(ex, "An error occurred while accessing the plugin manifest: {Manifest}", manifest);
                return Array.Empty<PackageInfo>();
            }
        }

        /// <inheritdoc />
        public async Task<IReadOnlyList<PackageInfo>> GetAvailablePackages(CancellationToken cancellationToken = default)
        {
            var result = new List<PackageInfo>();
            foreach (RepositoryInfo repository in _config.Configuration.PluginRepositories)
            {
                result.AddRange(await GetPackages(repository.Url, cancellationToken).ConfigureAwait(true));
            }

            return result;
        }

        /// <inheritdoc />
        public IEnumerable<PackageInfo> FilterPackages(
            IEnumerable<PackageInfo> availablePackages,
            string name = null,
            Guid guid = default)
        {
            if (name != null)
            {
                availablePackages = availablePackages.Where(x => x.name.Equals(name, StringComparison.OrdinalIgnoreCase));
            }

            if (guid != Guid.Empty)
            {
                availablePackages = availablePackages.Where(x => Guid.Parse(x.guid) == guid);
            }

            return availablePackages;
        }

        /// <inheritdoc />
        public IEnumerable<InstallationInfo> GetCompatibleVersions(
            IEnumerable<PackageInfo> availablePackages,
            string name = null,
            Guid guid = default,
            Version minVersion = null)
        {
            var package = FilterPackages(availablePackages, name, guid).FirstOrDefault();

            // Package not found in repository
            if (package == null)
            {
                yield break;
            }

            var appVer = _applicationHost.ApplicationVersion;
            var availableVersions = package.versions
                .Where(x => Version.Parse(x.targetAbi) <= appVer);

            if (minVersion != null)
            {
                availableVersions = availableVersions.Where(x => new Version(x.version) >= minVersion);
            }

            foreach (var v in availableVersions.OrderByDescending(x => x.version))
            {
                yield return new InstallationInfo
                {
                    Changelog = v.changelog,
                    Guid = new Guid(package.guid),
                    Name = package.name,
                    Version = new Version(v.version),
                    SourceUrl = v.sourceUrl,
                    Checksum = v.checksum
                };
            }
        }

        /// <inheritdoc />
        public async Task<IEnumerable<InstallationInfo>> GetAvailablePluginUpdates(CancellationToken cancellationToken = default)
        {
            var catalog = await GetAvailablePackages(cancellationToken).ConfigureAwait(false);
            return GetAvailablePluginUpdates(catalog);
        }

        private IEnumerable<InstallationInfo> GetAvailablePluginUpdates(IReadOnlyList<PackageInfo> pluginCatalog)
        {
            foreach (var plugin in _applicationHost.Plugins)
            {
                var compatibleversions = GetCompatibleVersions(pluginCatalog, plugin.Name, plugin.Id, plugin.Version);
                var version = compatibleversions.FirstOrDefault(y => y.Version > plugin.Version);
                if (version != null && CompletedInstallations.All(x => x.Guid != version.Guid))
                {
                    yield return version;
                }
            }
        }

        /// <inheritdoc />
        public async Task InstallPackage(InstallationInfo package, CancellationToken cancellationToken)
        {
            if (package == null)
            {
                throw new ArgumentNullException(nameof(package));
            }

            var innerCancellationTokenSource = new CancellationTokenSource();

            var tuple = (package, innerCancellationTokenSource);

            // Add it to the in-progress list
            lock (_currentInstallationsLock)
            {
                _currentInstallations.Add(tuple);
            }

            var linkedToken = CancellationTokenSource.CreateLinkedTokenSource(cancellationToken, innerCancellationTokenSource.Token).Token;

            PackageInstalling?.Invoke(this, package);

            try
            {
                await InstallPackageInternal(package, linkedToken).ConfigureAwait(false);

                lock (_currentInstallationsLock)
                {
                    _currentInstallations.Remove(tuple);
                }

                _completedInstallationsInternal.Add(package);

                PackageInstallationCompleted?.Invoke(this, package);
            }
            catch (OperationCanceledException)
            {
                lock (_currentInstallationsLock)
                {
                    _currentInstallations.Remove(tuple);
                }

                _logger.LogInformation("Package installation cancelled: {0} {1}", package.Name, package.Version);

                PackageInstallationCancelled?.Invoke(this, package);

                throw;
            }
            catch (Exception ex)
            {
                _logger.LogError(ex, "Package installation failed");

                lock (_currentInstallationsLock)
                {
                    _currentInstallations.Remove(tuple);
                }

                PackageInstallationFailed?.Invoke(this, new InstallationFailedEventArgs
                {
                    InstallationInfo = package,
                    Exception = ex
                });

                throw;
            }
            finally
            {
                // Dispose the progress object and remove the installation from the in-progress list
                tuple.innerCancellationTokenSource.Dispose();
            }
        }

        /// <summary>
        /// Installs the package internal.
        /// </summary>
        /// <param name="package">The package.</param>
        /// <param name="cancellationToken">The cancellation token.</param>
        /// <returns><see cref="Task" />.</returns>
        private async Task InstallPackageInternal(InstallationInfo package, CancellationToken cancellationToken)
        {
            // Set last update time if we were installed before
            IPlugin plugin = _applicationHost.Plugins.FirstOrDefault(p => p.Id == package.Guid)
                           ?? _applicationHost.Plugins.FirstOrDefault(p => p.Name.Equals(package.Name, StringComparison.OrdinalIgnoreCase));

            // Do the install
            await PerformPackageInstallation(package, cancellationToken).ConfigureAwait(false);

            // Do plugin-specific processing
            if (plugin == null)
            {
                _logger.LogInformation("New plugin installed: {0} {1}", package.Name, package.Version);

                PluginInstalled?.Invoke(this, package);
            }
            else
            {
                _logger.LogInformation("Plugin updated: {0} {1}", package.Name, package.Version);

                PluginUpdated?.Invoke(this, package);
            }

            _applicationHost.NotifyPendingRestart();
        }

        private async Task PerformPackageInstallation(InstallationInfo package, CancellationToken cancellationToken)
        {
            var extension = Path.GetExtension(package.SourceUrl);
            if (!string.Equals(extension, ".zip", StringComparison.OrdinalIgnoreCase))
            {
                _logger.LogError("Only zip packages are supported. {SourceUrl} is not a zip archive.", package.SourceUrl);
                return;
            }

            // Always override the passed-in target (which is a file) and figure it out again
            string targetDir = Path.Combine(_appPaths.PluginsPath, package.Name);

            using var response = await _httpClientFactory.CreateClient(NamedClient.Default)
                .GetAsync(package.SourceUrl, cancellationToken).ConfigureAwait(false);
            await using var stream = await response.Content.ReadAsStreamAsync().ConfigureAwait(false);

            // CA5351: Do Not Use Broken Cryptographic Algorithms
#pragma warning disable CA5351
            using var md5 = MD5.Create();
            cancellationToken.ThrowIfCancellationRequested();

<<<<<<< HEAD
                // Version folder as they cannot be overwritten in Windows.
                targetDir += "_" + package.Version.ToString();

                if (Directory.Exists(targetDir))
                {
                    try
                    {
                        Directory.Delete(targetDir, true);
                    }
                    catch
                    {
                        // Ignore any exceptions.
                    }
                }
=======
            var hash = Hex.Encode(md5.ComputeHash(stream));
            if (!string.Equals(package.Checksum, hash, StringComparison.OrdinalIgnoreCase))
            {
                _logger.LogError(
                    "The checksums didn't match while installing {Package}, expected: {Expected}, got: {Received}",
                    package.Name,
                    package.Checksum,
                    hash);
                throw new InvalidDataException("The checksum of the received data doesn't match.");
            }
>>>>>>> 9cffa66a

            if (Directory.Exists(targetDir))
            {
                Directory.Delete(targetDir, true);
            }

            stream.Position = 0;
            _zipClient.ExtractAllFromZip(stream, targetDir, true);

#pragma warning restore CA5351
        }

        /// <summary>
        /// Uninstalls a plugin.
        /// </summary>
        /// <param name="plugin">The plugin.</param>
        public void UninstallPlugin(IPlugin plugin)
        {
            if (!plugin.CanUninstall)
            {
                _logger.LogWarning("Attempt to delete non removable plugin {0}, ignoring request", plugin.Name);
                return;
            }

            plugin.OnUninstalling();

            // Remove it the quick way for now
            _applicationHost.RemovePlugin(plugin);

            var path = plugin.AssemblyFilePath;
            bool isDirectory = false;
            // Check if we have a plugin directory we should remove too
            if (Path.GetDirectoryName(plugin.AssemblyFilePath) != _appPaths.PluginsPath)
            {
                path = Path.GetDirectoryName(plugin.AssemblyFilePath);
                isDirectory = true;
            }

            // Make this case-insensitive to account for possible incorrect assembly naming
            var file = _fileSystem.GetFilePaths(Path.GetDirectoryName(path))
                .FirstOrDefault(i => string.Equals(i, path, StringComparison.OrdinalIgnoreCase));

            if (!string.IsNullOrWhiteSpace(file))
            {
                path = file;
            }

            try
            {
                if (isDirectory)
                {
                    _logger.LogInformation("Deleting plugin directory {0}", path);
                    Directory.Delete(path, true);
                }
                else
                {
                    _logger.LogInformation("Deleting plugin file {0}", path);
                    _fileSystem.DeleteFile(path);
                }
            }
            catch
            {
                // Ignore file errors.
            }

            var list = _config.Configuration.UninstalledPlugins.ToList();
            var filename = Path.GetFileName(path);
            if (!list.Contains(filename, StringComparer.OrdinalIgnoreCase))
            {
                list.Add(filename);
                _config.Configuration.UninstalledPlugins = list.ToArray();
                _config.SaveConfiguration();
            }

            PluginUninstalled?.Invoke(this, plugin);

            _applicationHost.NotifyPendingRestart();
        }

        /// <inheritdoc/>
        public bool CancelInstallation(Guid id)
        {
            lock (_currentInstallationsLock)
            {
                var install = _currentInstallations.Find(x => x.info.Guid == id);
                if (install == default((InstallationInfo, CancellationTokenSource)))
                {
                    return false;
                }

                install.token.Cancel();
                _currentInstallations.Remove(install);
                return true;
            }
        }

        /// <inheritdoc />
        public void Dispose()
        {
            Dispose(true);
            GC.SuppressFinalize(this);
        }

        /// <summary>
        /// Releases unmanaged and optionally managed resources.
        /// </summary>
        /// <param name="dispose"><c>true</c> to release both managed and unmanaged resources or <c>false</c> to release only unmanaged resources.</param>
        protected virtual void Dispose(bool dispose)
        {
            if (dispose)
            {
                lock (_currentInstallationsLock)
                {
                    foreach (var tuple in _currentInstallations)
                    {
                        tuple.token.Dispose();
                    }

                    _currentInstallations.Clear();
                }
            }
        }
    }
}<|MERGE_RESOLUTION|>--- conflicted
+++ resolved
@@ -363,22 +363,6 @@
             using var md5 = MD5.Create();
             cancellationToken.ThrowIfCancellationRequested();
 
-<<<<<<< HEAD
-                // Version folder as they cannot be overwritten in Windows.
-                targetDir += "_" + package.Version.ToString();
-
-                if (Directory.Exists(targetDir))
-                {
-                    try
-                    {
-                        Directory.Delete(targetDir, true);
-                    }
-                    catch
-                    {
-                        // Ignore any exceptions.
-                    }
-                }
-=======
             var hash = Hex.Encode(md5.ComputeHash(stream));
             if (!string.Equals(package.Checksum, hash, StringComparison.OrdinalIgnoreCase))
             {
@@ -389,13 +373,22 @@
                     hash);
                 throw new InvalidDataException("The checksum of the received data doesn't match.");
             }
->>>>>>> 9cffa66a
+
+            // Version folder as they cannot be overwritten in Windows.
+            targetDir += "_" + package.Version.ToString();
 
             if (Directory.Exists(targetDir))
             {
-                Directory.Delete(targetDir, true);
-            }
-
+                try
+                {
+                    Directory.Delete(targetDir, true);
+                }
+                catch
+                {
+                    // Ignore any exceptions.
+                }
+            }
+            
             stream.Position = 0;
             _zipClient.ExtractAllFromZip(stream, targetDir, true);
 
